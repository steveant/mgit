#!/usr/bin/env python3
"""mgit - Multi-repository Git management tool."""

import sys
import traceback
from pathlib import Path
from typing import List, Optional

import typer
from typer import Argument, Option
from rich.console import Console
from rich.table import Table
from rich.tree import Tree

from mgit import __version__
from mgit.config import ConfigManager
from mgit.monitoring.cli import monitoring_app
from mgit.monitoring.logger_compat import get_logger, configure_logging
from mgit.presentation.cli.commands.bulk_ops import app as bulk_ops_app
from mgit.application.container import get_container
from mgit.exceptions import MgitError
from mgit.providers.exceptions import ProviderNotConfiguredError
from mgit.security.monitor import SecurityMonitor
<<<<<<< HEAD

# Configure logging
configure_logging()
logger = get_logger(__name__)

=======

# Configure logging
configure_logging()
logger = get_logger(__name__)

>>>>>>> 3a5c5d58
# Create the main app
app = typer.Typer(
    help="Multi-repository Git management tool",
    no_args_is_help=True,
    add_completion=True,
    pretty_exceptions_enable=False,
)

# Add sub-commands
app.add_typer(bulk_ops_app, name="bulk")
app.add_typer(monitoring_app, name="monitor")

# Console for rich output
console = Console()


def version_callback(value: bool) -> None:
    """Print version and exit."""
    if value:
        console.print(f"mgit version {__version__}")
        raise typer.Exit()


def config_callback(show: bool = False) -> None:
    """Manage configuration."""
    if show:
        config = get_container().config_manager.config
        console.print("\n[bold]Current Configuration:[/bold]")
        
        table = Table(show_header=True, header_style="bold blue")
        table.add_column("Setting", style="cyan")
        table.add_column("Value")
        
        # General settings
        table.add_row("Config File", str(get_container().config_manager.config_path))
        table.add_row("Default Concurrency", str(config.get("default_concurrency", 4)))
        
        # Provider settings
        for provider in ["azure_devops", "github", "bitbucket"]:
            provider_config = config.get(provider, {})
            if provider_config:
<<<<<<< HEAD
                table.add_row(f"{provider.title()} URL", provider_config.get("url", "Not set"))
                table.add_row(
                    f"{provider.title()} Token", 
                    "****" if provider_config.get("token") else "Not set"
=======
                table.add_row(f"{provider.title()} Org", provider_config.get("org", "Not set"))
                table.add_row(
                    f"{provider.title()} Token", 
                    "****" if provider_config.get("pat") or provider_config.get("token") else "Not set"
>>>>>>> 3a5c5d58
                )
        
        console.print(table)
        raise typer.Exit()


@app.command()
def login(
    org: str = Option(..., "--org", help="Organization URL (e.g., https://dev.azure.com/myorg)"),
    token: str = Option(..., "--token", "--pat", help="Personal Access Token"),
    provider: Optional[str] = Option(None, "--provider", help="Provider type (azure-devops, github, bitbucket)"),
) -> None:
    """Configure authentication for a Git provider."""
    try:
        container = get_container()
        config_manager = container.config_manager
        
        # Auto-detect provider if not specified
        if provider is None:
            if "dev.azure.com" in org or "visualstudio.com" in org:
                provider = "azure-devops"
            elif "github.com" in org:
                provider = "github"
            elif "bitbucket.org" in org:
                provider = "bitbucket"
            else:
                console.print("[red]Could not auto-detect provider. Please specify with --provider[/red]")
                raise typer.Exit(1)
        
        # Normalize provider name
        provider_key = provider.lower().replace("-", "_")
        
        # Update configuration
        config = config_manager.config
        if provider_key not in config:
            config[provider_key] = {}
        
<<<<<<< HEAD
        # Use unified field names for all providers
        config[provider_key]["url"] = org
        config[provider_key]["token"] = token
=======
        config[provider_key]["org"] = org
        
        # Use appropriate token field based on provider
        if provider_key == "github":
            config[provider_key]["token"] = token
        else:
            config[provider_key]["pat"] = token
>>>>>>> 3a5c5d58
        
        # Save configuration
        config_manager.save_config(config)
        
        console.print(f"[green]✓[/green] Successfully configured {provider} authentication")
        console.print(f"  Organization: {org}")
        console.print(f"  Token: {'*' * 8}...")
        
    except Exception as e:
        logger.error(f"Login failed: {e}")
        console.print(f"[red]Error during login: {e}[/red]")
        raise typer.Exit(1)


@app.command()
def clone_all(
    project: str = Argument(..., help="The project to clone repositories from"),
    destination: Path = Argument(..., help="The destination directory for cloned repositories"),
    concurrency: int = Option(4, "-c", "--concurrency", help="Number of concurrent operations"),
    update: str = Option("skip", "-u", "--update", help="How to handle existing repositories (skip/pull/force)"),
    exclude: Optional[List[str]] = Option(None, "-e", "--exclude", help="Repositories to exclude"),
    include: Optional[List[str]] = Option(None, "-i", "--include", help="Only include these repositories"),
    dry_run: bool = Option(False, "--dry-run", help="Show what would be done without doing it"),
) -> None:
    """Clone all repositories from a project."""
    # Import here to avoid circular imports
    from mgit.presentation.cli.commands.bulk_ops import clone_all as bulk_clone_all
    from mgit.domain.models.operations import UpdateMode
    
    # Convert update string to enum
    update_mode = UpdateMode(update)
    
    # Delegate to the bulk operations command
    bulk_clone_all(
        project=project,
        destination=destination,
        concurrency=concurrency,
        update_mode=update_mode,
        exclude=exclude,
        include=include,
        dry_run=dry_run,
    )


@app.command()
def pull_all(
    project: str = Argument(..., help="The project to pull repositories from"),
    repositories_path: Path = Argument(..., help="The directory containing the repositories"),
    concurrency: int = Option(4, "-c", "--concurrency", help="Number of concurrent operations"),
    exclude: Optional[List[str]] = Option(None, "-e", "--exclude", help="Repositories to exclude"),
    include: Optional[List[str]] = Option(None, "-i", "--include", help="Only include these repositories"),
    dry_run: bool = Option(False, "--dry-run", help="Show what would be done without doing it"),
) -> None:
    """Pull updates for all repositories in a project."""
    # Import here to avoid circular imports
    from mgit.presentation.cli.commands.bulk_ops import pull_all as bulk_pull_all
    
    # Delegate to the bulk operations command
    bulk_pull_all(
        project=project,
        repositories_path=repositories_path,
        concurrency=concurrency,
        exclude=exclude,
        include=include,
        dry_run=dry_run,
    )


@app.command()
def list_projects(
    provider: Optional[str] = Option(None, "--provider", help="Filter by provider (azure-devops, github, bitbucket)"),
) -> None:
    """List all available projects."""
    try:
        container = get_container()
        provider_manager = container.provider_manager
        
        if provider:
            providers = [provider]
        else:
            # List from all configured providers
            config = container.config_manager.config
            providers = []
            if config.get("azure_devops", {}).get("pat"):
                providers.append("azure-devops")
            if config.get("github", {}).get("token"):
                providers.append("github")
            if config.get("bitbucket", {}).get("pat"):
                providers.append("bitbucket")
        
        if not providers:
            console.print("[yellow]No providers configured. Use 'mgit login' to configure a provider.[/yellow]")
            raise typer.Exit(0)
        
        for provider_name in providers:
            try:
                console.print(f"\n[bold]{provider_name.title()} Projects:[/bold]")
                projects = provider_manager.list_projects(provider=provider_name)
                
                if not projects:
                    console.print("  [dim]No projects found[/dim]")
                else:
                    for project in projects:
                        console.print(f"  • {project}")
                        
            except ProviderNotConfiguredError:
                console.print(f"  [yellow]{provider_name} is not configured[/yellow]")
            except Exception as e:
                console.print(f"  [red]Error listing projects: {e}[/red]")
                
    except Exception as e:
        logger.error(f"Failed to list projects: {e}")
        console.print(f"[red]Error: {e}[/red]")
        raise typer.Exit(1)


@app.command()
def list_repos(
    project: str = Argument(..., help="The project to list repositories from"),
    tree: bool = Option(False, "--tree", help="Display as a tree structure"),
) -> None:
    """List all repositories in a project."""
    try:
        container = get_container()
        provider_adapter = container.provider_adapter
        
        # Get repositories
        repos = provider_adapter.list_repositories(project)
        
        if not repos:
            console.print(f"[yellow]No repositories found in project '{project}'[/yellow]")
            raise typer.Exit(0)
        
        if tree:
            # Display as tree
            tree_obj = Tree(f"[bold]{project}[/bold]")
            for repo in repos:
                tree_obj.add(f"📁 {repo.name}")
            console.print(tree_obj)
        else:
            # Display as table
            table = Table(title=f"Repositories in {project}")
            table.add_column("Repository", style="cyan")
            table.add_column("URL", style="blue")
            
            for repo in repos:
                table.add_row(repo.name, repo.clone_url)
            
            console.print(table)
            
    except Exception as e:
        logger.error(f"Failed to list repositories: {e}")
        console.print(f"[red]Error: {e}[/red]")
        raise typer.Exit(1)


@app.command()
def status(
    project: str = Argument(..., help="The project to check status for"),
    repositories_path: Path = Argument(..., help="The directory containing the repositories"),
) -> None:
    """Check the status of all repositories in a project."""
    try:
        from mgit.commands.status import check_status
        
        # Delegate to the status command
        check_status(project, repositories_path)
        
    except ImportError:
        # Status command not yet refactored
        console.print("[red]Status command is being refactored[/red]")
        raise typer.Exit(1)


@app.callback()
def main(
    version: bool = Option(None, "--version", callback=version_callback, is_eager=True, help="Show version"),
    config: bool = Option(None, "--config", "--show-config", callback=config_callback, is_eager=True, help="Show configuration"),
    debug: bool = Option(False, "--debug", help="Enable debug logging"),
) -> None:
    """Multi-repository Git management tool."""
    if debug:
        # Reconfigure logging with debug level
        configure_logging(level="DEBUG")
        logger.debug("Debug logging enabled")


def run() -> None:
    """Run the CLI application."""
    try:
        # Initialize security monitor
        security_monitor = SecurityMonitor()
        
        # Run the app
        app()
        
    except KeyboardInterrupt:
        console.print("\n[yellow]Operation cancelled by user[/yellow]")
        sys.exit(1)
    except MgitError as e:
        logger.error(f"mgit error: {e}")
        console.print(f"[red]Error: {e}[/red]")
        sys.exit(1)
    except Exception as e:
        logger.error(f"Unexpected error: {e}", exc_info=True)
        console.print(f"[red]Unexpected error: {e}[/red]")
        if "--debug" in sys.argv:
            console.print("\n[dim]Traceback:[/dim]")
            traceback.print_exc()
        sys.exit(1)


if __name__ == "__main__":
    run()<|MERGE_RESOLUTION|>--- conflicted
+++ resolved
@@ -21,19 +21,11 @@
 from mgit.exceptions import MgitError
 from mgit.providers.exceptions import ProviderNotConfiguredError
 from mgit.security.monitor import SecurityMonitor
-<<<<<<< HEAD
 
 # Configure logging
 configure_logging()
 logger = get_logger(__name__)
 
-=======
-
-# Configure logging
-configure_logging()
-logger = get_logger(__name__)
-
->>>>>>> 3a5c5d58
 # Create the main app
 app = typer.Typer(
     help="Multi-repository Git management tool",
@@ -75,17 +67,10 @@
         for provider in ["azure_devops", "github", "bitbucket"]:
             provider_config = config.get(provider, {})
             if provider_config:
-<<<<<<< HEAD
                 table.add_row(f"{provider.title()} URL", provider_config.get("url", "Not set"))
                 table.add_row(
                     f"{provider.title()} Token", 
                     "****" if provider_config.get("token") else "Not set"
-=======
-                table.add_row(f"{provider.title()} Org", provider_config.get("org", "Not set"))
-                table.add_row(
-                    f"{provider.title()} Token", 
-                    "****" if provider_config.get("pat") or provider_config.get("token") else "Not set"
->>>>>>> 3a5c5d58
                 )
         
         console.print(table)
@@ -123,19 +108,9 @@
         if provider_key not in config:
             config[provider_key] = {}
         
-<<<<<<< HEAD
         # Use unified field names for all providers
         config[provider_key]["url"] = org
         config[provider_key]["token"] = token
-=======
-        config[provider_key]["org"] = org
-        
-        # Use appropriate token field based on provider
-        if provider_key == "github":
-            config[provider_key]["token"] = token
-        else:
-            config[provider_key]["pat"] = token
->>>>>>> 3a5c5d58
         
         # Save configuration
         config_manager.save_config(config)
@@ -219,11 +194,11 @@
             # List from all configured providers
             config = container.config_manager.config
             providers = []
-            if config.get("azure_devops", {}).get("pat"):
+            if config.get("azure_devops", {}).get("token"):
                 providers.append("azure-devops")
             if config.get("github", {}).get("token"):
                 providers.append("github")
-            if config.get("bitbucket", {}).get("pat"):
+            if config.get("bitbucket", {}).get("token"):
                 providers.append("bitbucket")
         
         if not providers:
